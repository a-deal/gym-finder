# Pre-commit hooks for GymIntel with Auto-Fixing
# Install with: pip install pre-commit && pre-commit install
#
# 🔧 Auto-fixing workflow:
# 1. File cleanup (whitespace, line endings)
# 2. Code formatting (black, isort)
# 3. Auto-fix issues (autoflake, pyupgrade)
# 4. Quality checks (flake8, bandit)
# 5. Project validation (smoke tests, performance)

repos:
  # General file checks (run first)
  - repo: https://github.com/pre-commit/pre-commit-hooks
    rev: v4.5.0
    hooks:
      - id: trailing-whitespace
      - id: end-of-file-fixer
      - id: check-yaml
      - id: check-json
      - id: check-added-large-files
        args: [--maxkb=1000]
      - id: check-merge-conflict
      - id: debug-statements

  # Python code formatting (run early to fix formatting issues)
  - repo: https://github.com/psf/black
    rev: 23.12.1
    hooks:
      - id: black
        args: [--line-length=127]
        language_version: python3
        files: \.py$

  # Import sorting (run after black)
  - repo: https://github.com/pycqa/isort
    rev: 5.13.2
    hooks:
      - id: isort
        args: [--line-length=127, --profile=black]
        files: \.py$

  # Auto-fixing linters (run after formatting)
  - repo: https://github.com/pycqa/autoflake
    rev: v2.2.1
    hooks:
      - id: autoflake
        name: Remove unused imports and variables
        args:
          - --in-place
          - --remove-all-unused-imports
          - --remove-unused-variables
          - --remove-duplicate-keys
          - --ignore-init-module-imports
        files: \.py$

  # Python linting (run after auto-fixes)
  - repo: https://github.com/pycqa/flake8
    rev: 7.0.0
    hooks:
      - id: flake8
        files: \.py$

  # Security scanning (critical - run after linting)
  - repo: https://github.com/pycqa/bandit
    rev: 1.7.5
    hooks:
      - id: bandit
        args: [-ll, --skip=B101]
        files: \.py$
        exclude: test_.*\.py$  # Skip test files

  # Auto-fix Python code quality issues
  - repo: https://github.com/asottile/pyupgrade
    rev: v3.15.0
    hooks:
      - id: pyupgrade
        name: Upgrade Python syntax
        args: [--py38-plus]  # Target Python 3.8+
        files: \.py$


  # Additional file format checks and auto-fixes
  - repo: https://github.com/pre-commit/pre-commit-hooks
    rev: v4.5.0
    hooks:
      - id: pretty-format-json
        args: [--autofix, --indent=2]
      - id: check-docstring-first
      - id: fix-byte-order-marker
      - id: mixed-line-ending
        args: [--fix=lf]

  # Custom local hooks
  - repo: local
    hooks:
      - id: run-smoke-tests
        name: Run smoke tests
        entry: python3
<<<<<<< HEAD
        args: [-c, "import sys, os; sys.path.insert(0, 'src'); from gym_finder import GymFinder; gf = GymFinder(); print('✅ Smoke tests passed')"]
=======
        args: [-c, "try:\n  from gym_finder import GymFinder\n  from yelp_service import YelpService\n  from google_places_service import GooglePlacesService\n  gf = GymFinder()\n  print('✅ Smoke tests passed')\nexcept Exception as e:\n  print(f'❌ Smoke tests failed: {e}')\n  exit(1)"]
>>>>>>> 65773c8f
        language: system
        pass_filenames: false
        always_run: true

      - id: check-api-keys
        name: Check API key configuration
        entry: python3
        args: [-c, "import os\nfrom dotenv import load_dotenv\nload_dotenv()\nyelp_key = os.getenv('YELP_API_KEY')\ngoogle_key = os.getenv('GOOGLE_PLACES_API_KEY')\nif not yelp_key or yelp_key == 'your_yelp_api_key_here':\n  print('⚠️  YELP_API_KEY not configured in .env')\nif not google_key or google_key == 'your_google_places_api_key_here':\n  print('⚠️  GOOGLE_PLACES_API_KEY not configured in .env')\nprint('✅ API key check completed')"]
        language: system
        pass_filenames: false
        always_run: true

      - id: performance-check
        name: Quick performance check
        entry: python3
<<<<<<< HEAD
        args: [-c, "import time, sys, os; sys.path.insert(0, 'src'); from gym_finder import GymFinder; gf = GymFinder(); start = time.time(); [gf.normalize_address(f'{i} Main St') for i in range(100)]; elapsed = time.time() - start; exit(1) if elapsed > 0.5 else print(f'✅ Performance OK: {elapsed:.3f}s')"]
=======
        args: [-c, "import time\nfrom gym_finder import GymFinder\ngf = GymFinder()\nstart = time.time()\nfor i in range(100):\n  gf.normalize_address(f'{i} Main St')\nelapsed = time.time() - start\nif elapsed > 0.5:\n  print(f'❌ Performance degradation: {elapsed:.3f}s > 0.5s')\n  exit(1)\nprint(f'✅ Performance OK: {elapsed:.3f}s for 100 address normalizations')"]
>>>>>>> 65773c8f
        language: system
        pass_filenames: false
        files: \.(py)$<|MERGE_RESOLUTION|>--- conflicted
+++ resolved
@@ -96,11 +96,7 @@
       - id: run-smoke-tests
         name: Run smoke tests
         entry: python3
-<<<<<<< HEAD
-        args: [-c, "import sys, os; sys.path.insert(0, 'src'); from gym_finder import GymFinder; gf = GymFinder(); print('✅ Smoke tests passed')"]
-=======
-        args: [-c, "try:\n  from gym_finder import GymFinder\n  from yelp_service import YelpService\n  from google_places_service import GooglePlacesService\n  gf = GymFinder()\n  print('✅ Smoke tests passed')\nexcept Exception as e:\n  print(f'❌ Smoke tests failed: {e}')\n  exit(1)"]
->>>>>>> 65773c8f
+        args: [-c, "import sys, os; sys.path.insert(0, 'src'); from gym_finder import GymFinder; from yelp_service import YelpService; from google_places_service import GooglePlacesService; gf = GymFinder(); print('✅ Smoke tests passed')"]
         language: system
         pass_filenames: false
         always_run: true
@@ -116,11 +112,7 @@
       - id: performance-check
         name: Quick performance check
         entry: python3
-<<<<<<< HEAD
         args: [-c, "import time, sys, os; sys.path.insert(0, 'src'); from gym_finder import GymFinder; gf = GymFinder(); start = time.time(); [gf.normalize_address(f'{i} Main St') for i in range(100)]; elapsed = time.time() - start; exit(1) if elapsed > 0.5 else print(f'✅ Performance OK: {elapsed:.3f}s')"]
-=======
-        args: [-c, "import time\nfrom gym_finder import GymFinder\ngf = GymFinder()\nstart = time.time()\nfor i in range(100):\n  gf.normalize_address(f'{i} Main St')\nelapsed = time.time() - start\nif elapsed > 0.5:\n  print(f'❌ Performance degradation: {elapsed:.3f}s > 0.5s')\n  exit(1)\nprint(f'✅ Performance OK: {elapsed:.3f}s for 100 address normalizations')"]
->>>>>>> 65773c8f
         language: system
         pass_filenames: false
         files: \.(py)$